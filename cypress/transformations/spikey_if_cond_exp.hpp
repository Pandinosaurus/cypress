--- conflicted
+++ resolved
@@ -52,22 +52,8 @@
 };
 
 /**
-<<<<<<< HEAD
- * Adapts the Spikey neuron parameter unit scales -- for spikey, g_leak is
- * measured in nS, whereas it is measured uS in all other simulations. This
- * transformation takes care of this discrepancy.
- */
-class IFFH1UnitScale : public Transformation {
-protected:
-	NetworkBase do_transform(const NetworkBase &src,
-	                                 TransformationAuxData &aux) override;
-
-public:
-	std::string id() const override { return "IFFH1UnitScale"; }
-
-	~IFFH1UnitScale(){};
-=======
- * Transforms a standard IfCondExp neuron to an IfFacetsHardware1 neuron.
+ * Lossily transforms a standard IfCondExp neuron to an IfFacetsHardware1
+ * neuron.
  */
 class LIFToIFFH1
     : public NeuronTypeTransformation<IfCondExp, IfFacetsHardware1> {
@@ -86,7 +72,22 @@
 		return TransformationProperties{100, true};
 	}
 	~LIFToIFFH1(){};
->>>>>>> 236ebbe9
+};
+
+/**
+ * Adapts the Spikey neuron parameter unit scales -- for spikey, g_leak is
+ * measured in nS, whereas it is measured uS in all other simulations. This
+ * transformation takes care of this discrepancy.
+ */
+class IFFH1UnitScale : public Transformation {
+protected:
+	NetworkBase do_transform(const NetworkBase &src,
+	                                 TransformationAuxData &aux) override;
+
+public:
+	std::string id() const override { return "IFFH1UnitScale"; }
+
+	~IFFH1UnitScale(){};
 };
 }
 }
